--- conflicted
+++ resolved
@@ -26,7 +26,6 @@
     "tracks": "^0.5.8"
   },
   "devDependencies": {
-<<<<<<< HEAD
     "async": "^3.2.4",
     "browserify": "^17.0.0",
     "chai": "^4.3.6",
@@ -34,15 +33,6 @@
     "jsdom": "^20.0.1",
     "jshint": "^2.13.5",
     "mocha": "^10.0.0"
-=======
-    "async": "^1.5.2",
-    "browserify": "^16.2.2",
-    "chai": "^4.2.0",
-    "eslint": "^8.24.0",
-    "express": "^4.13.3",
-    "jsdom": "^15.2.0",
-    "mocha": "^6.2.0"
->>>>>>> d2cfca55
   },
   "optionalDependencies": {},
   "bugs": {

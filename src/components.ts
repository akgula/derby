/*
 * components.js
 *
 * Components associate custom script functionality with a view. They can be
 * distributed as standalone modules containing templates, scripts, and styles.
 * They can also be used to modularize application functionality.
 *
 */

import { type ChildModel, util } from 'racer';

import { Controller } from './Controller';
import { Page } from './Page';
import derbyTemplates = require('./templates');
import { Context } from './templates/contexts';
import { Expression } from './templates/expressions';
import { Attribute, Binding } from './templates/templates';
import { checkKeyIsSafe } from './templates/util';
const { expressions, templates } = derbyTemplates;
const slice = [].slice;

export interface DataConstructor extends Record<string, unknown> {
  new(): Record<string, unknown>
}

type AnyVoidFunction = (...args: any[]) => void;

export interface ComponentConstructor {
  new(context: Context, data: Record<string, unknown>): Component;
  DataConstructor?: DataConstructor;
  singleton?: undefined,
  view?: ComponentViewDefinition,
}

export interface SingletonComponentConstructor {
  new(): object;
  singleton: true;
  view?: ComponentViewDefinition
}

export interface ComponentViewDefinition {
  dependencies?: Array<ComponentConstructor | SingletonComponentConstructor>,
  file?: string,
  is?: string,
  source?: string,
  viewPartialDependencies?: Array<string | { is: string }>,
}

export abstract class Component<T extends object = object> extends Controller<T> {
  context: Context;
  id: string;
  isDestroyed: boolean;
  page: Page;
  parent: Controller;
  singleton?: true;
  _scope: string[];
  // new style view prop
  view?: ComponentViewDefinition;
  static DataConstructor?: DataConstructor;

  constructor(context: Context, data: Record<string, unknown>) {
    const parent = context.controller;
    const id = context.id();
    const scope = ['$components', id];
    const model = parent.model.root.eventContext(id) as ChildModel<T>;
    model._at = scope.join('.');
    data.id = id;
    model._set(scope, data);
    // Store a reference to the component's scope such that the expression
    // getters are relative to the component
    model.data = data as T;
    // IMPORTANT: call super _after_ model created
    super(context.controller.app, context.controller.page, model);

    this.parent = parent;
    this.context = context.componentChild(this);
    this.id = id;
    this._scope = scope;

    // Add reference to this component on the page so that all components
    // associated with a page can be destroyed when the page transitions
    this.page._components[id] = this;
    this.isDestroyed = false;
  }

  init(_model: ChildModel): void {}

  destroy() {
    this.emit('destroy');
    this.model.removeContextListeners();
    this.model.destroy();
    delete this.page._components[this.id];
    if (this.page._eventModel.object) {
      const components = this.page._eventModel.object.$components;
      if (components) delete components.object[this.id];
    }
    this.isDestroyed = true;
  }

  // Apply calls to the passed in function with the component as the context.
  // Stop calling back once the component is destroyed, which avoids possible bugs
  // and memory leaks.
  bind(callback: (...args: unknown[]) => void) {
    // eslint-disable-next-line @typescript-eslint/no-this-alias
    let _component = this;
    let _callback = callback;
    this.on('destroy', function() {
      // Reduce potential for memory leaks by removing references to the component
      // and the passed in callback, which could have closure references
      _component = null;
      // Cease calling back after component is removed from the DOM
      _callback = null;
    });
    return function componentBindWrapper(...args) {
      if (!_callback) return;
      return _callback.apply(_component, ...args);
    };
  }

  // When passing in a numeric delay, calls the function at most once per that
  // many milliseconds. Like Underscore, the function will be called on the
  // leading and the trailing edge of the delay as appropriate. Unlike Underscore,
  // calls are consistently called via setTimeout and are never synchronous. This
  // should be used for reducing the frequency of ongoing updates, such as scroll
  // events or other continuous streams of events.
  //
  // Additionally, implements an interface intended to be used with
  // window.requestAnimationFrame or process.nextTick. If one of these is passed,
  // it will be used to create a single async call following any number of
  // synchronous calls. This mode is typically used to coalesce many synchronous
  // events (such as multiple model events) into a single async event.
  //
  // Like component.bind(), will no longer call back once the component is
  // destroyed, which avoids possible bugs and memory leaks.
  throttle(callback: (...args: unknown[]) => void, delayArg?: number | ((fn: () => void) => void)) {
    // eslint-disable-next-line @typescript-eslint/no-this-alias
    let _component = this;
    this.on('destroy', function() {
      // Reduce potential for memory leaks by removing references to the component
      // and the passed in callback, which could have closure references
      _component = null;
      // Cease calling back after component is removed from the DOM
      callback = null;
    });

    // throttle(callback)
    // throttle(callback, 150)
    if (delayArg == null || typeof delayArg === 'number') {
      const delay = delayArg || 0;
      let nextArgs;
      let previous;
      const boundCallback = function() {
        const args = nextArgs;
        nextArgs = null;
        previous = +new Date();
        if (callback && args) {
          callback.apply(_component, args);
        }
      };
      return function componentThrottleWrapper(...args) {
        const queueCall = !nextArgs;
        nextArgs = slice.call(args);
        if (queueCall) {
          const now = +new Date();
          const remaining = Math.max(previous + delay - now, 0);
          setTimeout(boundCallback, remaining);
        }
      };
    }

    // throttle(callback, window.requestAnimationFrame)
    // throttle(callback, process.nextTick)
    if (typeof delayArg === 'function') {
      let nextArgs;
      const boundCallback = function() {
        const args = nextArgs;
        nextArgs = null;
        if (callback && args) {
          callback.apply(_component, args);
        }
      };
      return function componentThrottleWrapper(...args) {
        const queueCall = !nextArgs;
        nextArgs = slice.call(args);
        if (queueCall) delayArg(boundCallback);
      };
    }

    throw new Error('Second argument must be a delay function or number');
  }

  // Checks that component is not destroyed before calling callback function
  // which avoids possible bugs and memory leaks.
  requestAnimationFrame(callback: () => void) {
    const safeCallback = _safeWrap(this, callback);
    window.requestAnimationFrame(safeCallback);
  }

  // Checks that component is not destroyed before calling callback function
  // which avoids possible bugs and memory leaks.
  nextTick(callback: () => void) {
    const safeCallback = _safeWrap(this, callback);
    process.nextTick(safeCallback);
  }

  // Suppresses calls until the function is no longer called for that many
  // milliseconds. This should be used for delaying updates triggered by user
  // input, such as window resizing, or typing text that has a live preview or
  // client-side validation. This should not be used for inputs that trigger
  // server requests, such as search autocomplete; use debounceAsync for those
  // cases instead.
  //
  // Like component.bind(), will no longer call back once the component is
  // destroyed, which avoids possible bugs and memory leaks.
  debounce<F extends AnyVoidFunction>(callback: (...args: Parameters<F>) => void, delay?: number): (...args: Parameters<F>) => void {
    delay = delay || 0;
    if (typeof delay !== 'number') {
      throw new Error('Second argument must be a number');
    }
    // eslint-disable-next-line @typescript-eslint/no-this-alias
    let component = this;
    this.on('destroy', function() {
      // Reduce potential for memory leaks by removing references to the component
      // and the passed in callback, which could have closure references
      component = null;
      // Cease calling back after component is removed from the DOM
      callback = null;
    });
    let nextArgs;
    let timeout;
    const boundCallback = function() {
      const args = nextArgs;
      nextArgs = null;
      timeout = null;
      if (callback && args) {
        callback.apply(component, args);
      }
    };
    return function componentDebounceWrapper(...args: Parameters<F>) {
      nextArgs = slice.call(args);
      if (timeout) clearTimeout(timeout);
      timeout = setTimeout(boundCallback, delay);
    };
  }

  // Forked from: https://github.com/juliangruber/async-debounce
  //
  // Like debounce(), suppresses calls until the function is no longer called for
  // that many milliseconds. In addition, suppresses calls while the callback
  // function is running. In other words, the callback will not be called again
  // until the supplied done() argument is called. When the debounced function is
  // called while the callback is running, the callback will be called again
  // immediately after done() is called. Thus, the callback will always receive
  // the last value passed to the debounced function.
  //
  // This avoids the potential for multiple callbacks to execute in parallel and
  // complete out of order. It also acts as an adaptive rate limiter. Use this
  // method to debounce any field that triggers an async call as the user types.
  //
  // Like component.bind(), will no longer call back once the component is
  // destroyed, which avoids possible bugs and memory leaks.
  debounceAsync<F extends AnyVoidFunction>(callback: (...args: Parameters<F>) => void, delay?: number): (...args: Parameters<F>) => void {
    const applyArguments = callback.length !== 1;
    delay = delay || 0;
    if (typeof delay !== 'number') {
      throw new Error('Second argument must be a number');
    }
    // eslint-disable-next-line @typescript-eslint/no-this-alias
    let component = this;
    this.on('destroy', function() {
      // Reduce potential for memory leaks by removing references to the component
      // and the passed in callback, which could have closure references
      component = null;
      // Cease calling back after component is removed from the DOM
      callback = null;
    });
    let running = false;
    let nextArgs;
    let timeout;
    function done() {
      const args = nextArgs;
      nextArgs = null;
      timeout = null;
      if (callback && args) {
        running = true;
        args.push(done);
        callback.apply(component, args);
      } else {
        running = false;
      }
    }
    return function componentDebounceAsyncWrapper(...args: Parameters<F>) {
      nextArgs = (applyArguments) ? slice.call(args) : [];
      if (timeout) clearTimeout(timeout);
      if (running) return;
      timeout = setTimeout(done, delay);
    };
  }

  get(viewName: string, unescaped: boolean) {
    const view = this.getView(viewName);
    return view.get(this.context, unescaped);
  }

  getFragment(viewName: string, _ns?: string) {
    const view = this.getView(viewName);
    return view.getFragment(this.context);
  }

  getView(viewName: string, _ns?: string) {
    const contextView = this.context.getView();
    return (viewName) ?
      this.app.views.find(viewName, contextView.namespace) : contextView;
  }

  getAttribute<T>(key: string) {
    const attributeContext = this.context.forAttribute(key);
    if (!attributeContext) return;
    let value = attributeContext.attributes[key];
    if (value instanceof expressions.Expression) {
      value = value.get(attributeContext);
    }
    return expressions.renderValue(value, this.context) as T;
  }

  setAttribute(key: string, value: Attribute) {
    checkKeyIsSafe(key);
    this.context.parent.attributes[key] = value;
  }

  setNullAttribute(key: string, value: Attribute) {
    checkKeyIsSafe(key);
    const attributes = this.context.parent.attributes;
    if (attributes[key] == null) attributes[key] = value;
  }
}

function _safeWrap(component: Component, callback: () => void) {
  return function() {
    if (component.isDestroyed) return;
    callback.call(component);
  };
}

export class ComponentAttribute {
  expression: Expression;
  model: ChildModel;
  key: string;

<<<<<<< HEAD
  constructor(expression: Expression, model: ChildModel, key: string) {
=======
  constructor(expression: Expression, model: ChildModel<T>, key: string) {
    checkKeyIsSafe(key);
>>>>>>> d1381b3b
    this.expression = expression;
    this.model = model;
    this.key = key;
  }

  update(context: Context, binding: Binding) {
    const value = this.expression.get(context);
    // @ts-expect-error Unsure what type binding should be w condition
    binding.condition = value;
    this.model.setDiff(this.key, value);
  }
}

export class ComponentAttributeBinding extends Binding {
  template: any;
  context: Context;
  condition: any;

  constructor(expression: Expression, model: any, key: any, context: Context) {
    super();
    this.template = new ComponentAttribute(expression, model, key);
    this.context = context;
    this.condition = expression.get(context);
  }
}

function setModelAttributes(context: Context, model: ChildModel) {
  const attributes = context.parent.attributes;
  if (!attributes) return;
  // Set attribute values on component model
  for (const key in attributes) {
    const value = attributes[key];
    setModelAttribute(context, model, key, value);
  }
}

function setModelAttribute(context: Context, model: ChildModel, key: string, value: unknown) {
  // If an attribute is an Expression, set its current value in the model
  // and keep it up to date. When it is a resolvable path, use a Racer ref,
  // which makes it a two-way binding. Otherwise, set to the current value
  // and create a binding that will set the value in the model as the
  // expression's dependencies change.
  if (value instanceof expressions.Expression) {
    const segments = value.pathSegments(context);
    if (segments) {
      model.root.ref(model._at + '.' + key, segments.join('.'), {updateIndices: true});
    } else {
      const binding = new ComponentAttributeBinding(value, model, key, context);
      context.addBinding(binding);
      model.set(key, binding.condition);
    }
    return;
  }

  // If an attribute is a Template, set a template object in the model.
  // Eagerly rendering a template can cause excessive rendering when the
  // developer wants to pass in a complex chunk of HTML, and if we were to
  // set a string in the model that represents the template value, we'd lose
  // the ability to use the value in the component's template, since HTML
  // would be escaped and we'd lose the ability to create proper bindings.
  //
  // This may be of surprise to developers, since it may not be intuitive
  // whether a passed in value will produce an expression or a template. To
  // get the rendered value consistently, the component's getAttribute(key)
  // method may be used to get the value that would be rendered.
  if (value instanceof templates.Template) {
    const template = new templates.ContextClosure(value, context);
    model.set(key, template);
    return;
  }

  // For all other value types, set the passed in value directly. Passed in
  // values will only be set initially, so model paths should be used if
  // bindings are desired.
  model.set(key, value);
}

export function createFactory(constructor: ComponentConstructor | SingletonComponentConstructor) {
  // DEPRECATED: constructor.prototype.singleton is deprecated. "singleton"
  // static property on the constructor is preferred
  return (constructor.singleton === true) ?
    new SingletonComponentFactory(constructor) :
    new ComponentFactory(constructor);
}

function emitInitHooks(context, component) {
  if (!context.initHooks) return;
  // Run initHooks for `on` listeners immediately before init
  for (let i = 0, len = context.initHooks.length; i < len; i++) {
    context.initHooks[i].emit(context, component);
  }
}

export class ComponentModelData {
  id: string;
  $controller: Controller;
  $element: any;
  $event: any;
  [key: string]: unknown;
}

export class ComponentFactory {
  constructorFn: ComponentConstructor;

  constructor(constructorFn: ComponentConstructor) {
    this.constructorFn = constructorFn;
  }

  init(context: Context) {
    const DataConstructor = this.constructorFn.DataConstructor || ComponentModelData;
    // @TODO: verify types form DataConstructor, is there more appropriate type?
    const data = new DataConstructor();
    // eslint-disable-next-line new-cap
    const component = new this.constructorFn(context, data);
    // Detect whether the component constructor already called super by checking
    // for one of the properties it sets. If not, call the Component constructor
    if (!component.context) {
      Component.call(component, context, data);
    }
    setModelAttributes(component.context, component.model);
    // Do the user-specific initialization. The component constructor should be
    // an empty function and the actual initialization code should be done in the
    // component's init method. This means that we don't have to rely on users
    // properly calling the Component constructor method and avoids having to
    // play nice with how CoffeeScript extends class constructors
    emitInitHooks(context, component);
    component.emit('init', component);
    if (component.init) component.init(component.model);

    return component.context;
  }

  create(context) {
    const component = context.controller;
    component.emit('create', component);
    // Call the component's create function after its view is rendered
    if (component.create) {
      component.create(component.model, component.dom);
    }
  }
}

function noop() {}

class SingletonComponentFactory{
  constructorFn: SingletonComponentConstructor;
  isSingleton: true;
  component: Component;

  constructor(constructorFn) {
    this.constructorFn = constructorFn;
    this.component = null;
    // Disable component from being destroyed, since it is intended to
    // be used multiple times
    constructorFn.prototype.destroy = noop;
  }

  init(context) {
    // eslint-disable-next-line new-cap
    if (!this.component) this.component = new this.constructorFn() as Component;
    return context.componentChild(this.component);
  }

  // Don't call the init or create methods for singleton components
  create() {}
}

function isBasePrototype(object) {
  return (object === Object.prototype) ||
    (object === Function.prototype) ||
    (object === null);
}

function getRootPrototype(object) {
  // eslint-disable-next-line no-constant-condition
  while (true) {
    const prototype = Object.getPrototypeOf(object);
    if (isBasePrototype(prototype)) return object;
    object = prototype;
  }
}

const _extendComponent = (Object.setPrototypeOf && Object.getPrototypeOf) ?
  // Modern version, which supports ES6 classes
  function(constructor) {
    // Find the end of the prototype chain
    const rootPrototype = getRootPrototype(constructor.prototype);

    // This guard is a workaroud to a bug that has occurred in Chakra when
    // app.component() is invoked twice on the same constructor. In that case,
    // the `instanceof Component` check in extendComponent incorrectly returns
    // false after the prototype has already been set to `Component.prototype`.
    // Then, this code proceeds to set the prototype of Component.prototype
    // to itself, which throws a "Cyclic __proto__ value" error.
    // https://github.com/Microsoft/ChakraCore/issues/5915
    if (rootPrototype === Component.prototype) return;

    // Establish inheritance with the pattern that Node's util.inherits() uses
    // if Object.setPrototypeOf() is available (all modern browsers & IE11).
    // This inhertance pattern is not equivalent to class extends, but it does
    // work to make instances of the constructor inherit the desired prototype
    // https://github.com/nodejs/node/issues/4179
    Object.setPrototypeOf(rootPrototype, Component.prototype);
  } :
  // Fallback for older browsers
  function(constructor) {
    // In this version, we iterate over all of the properties on the
    // constructor's prototype and merge them into a new prototype object.
    // This flattens the prototype chain, meaning that instanceof will not
    // work for classes from which the current component inherits
    const prototype = constructor.prototype;
    // Otherwise, modify constructor.prototype. This won't work with ES6
    // classes, since their prototype property is non-writeable. However, it
    // does work in older browsers that don't support Object.setPrototypeOf(),
    // and those browsers don't support ES6 classes either
    constructor.prototype = Object.create(Component.prototype);
    constructor.prototype.constructor = constructor;
    util.mergeInto(constructor.prototype, prototype);
  };

export function extendComponent(constructor: SingletonComponentConstructor | ComponentConstructor) {
  // Don't do anything if the constructor already extends Component
  if (constructor.prototype instanceof Component) return;
  // Otherwise, append Component.prototype to constructor's prototype chain
  _extendComponent(constructor);
}<|MERGE_RESOLUTION|>--- conflicted
+++ resolved
@@ -347,12 +347,8 @@
   model: ChildModel;
   key: string;
 
-<<<<<<< HEAD
   constructor(expression: Expression, model: ChildModel, key: string) {
-=======
-  constructor(expression: Expression, model: ChildModel<T>, key: string) {
     checkKeyIsSafe(key);
->>>>>>> d1381b3b
     this.expression = expression;
     this.model = model;
     this.key = key;

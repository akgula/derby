--- conflicted
+++ resolved
@@ -6,13 +6,8 @@
 import { type Context } from './contexts';
 import { DependencyOptions } from './dependencyOptions';
 import { type Expression } from './expressions';
-<<<<<<< HEAD
-import { concat, hasKeys, traverseAndCreate } from './util';
+import { checkKeyIsSafe, concat, hasKeys, traverseAndCreate } from './util';
 import { Component, ComponentModelData } from '../components';
-=======
-import { checkKeyIsSafe, concat, hasKeys, traverseAndCreate } from './util';
-import { Component } from '../components';
->>>>>>> d1381b3b
 import { Controller } from '../Controller';
 
 export type Attributes = Record<string, Attribute>;

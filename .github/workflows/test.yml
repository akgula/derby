--- conflicted
+++ resolved
@@ -17,10 +17,7 @@
     strategy:
       matrix:
         node:
-<<<<<<< HEAD
-=======
           - 12
->>>>>>> ddf60d75
           - 14
           - 16
           - 18
